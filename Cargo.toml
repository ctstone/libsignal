--- conflicted
+++ resolved
@@ -37,7 +37,7 @@
 resolver = "2" # so that our dev-dependency features don't leak into products
 
 [workspace.package]
-version = "0.78.3"
+version = "0.76.7"
 authors = ["Signal Messenger LLC"]
 license = "AGPL-3.0-only"
 rust-version = "1.83.0"
@@ -83,13 +83,8 @@
 
 boring-signal = { git = "https://github.com/ctstone/boring", branch = "jamb-client", package = "boring", default-features = false }
 curve25519-dalek-signal = { git = 'https://github.com/signalapp/curve25519-dalek', package = "curve25519-dalek", tag = 'signal-curve25519-4.1.3' }
-<<<<<<< HEAD
-spqr = { git = "https://github.com/signalapp/SparsePostQuantumRatchet.git", tag = "v1.0.0" }
+spqr = { git = "https://github.com/signalapp/SparsePostQuantumRatchet.git", tag = "v1.2.0" }
 tokio-boring-signal = { git = "https://github.com/ctstone/boring", package = "tokio-boring", branch = "jamb-client" }
-=======
-spqr = { git = "https://github.com/signalapp/SparsePostQuantumRatchet.git", tag = "v1.2.0" }
-tokio-boring-signal = { git = "https://github.com/signalapp/boring", package = "tokio-boring", tag = "signal-v4.15.0" }
->>>>>>> 9e2bcb2a
 
 aes = "0.8.3"
 aes-gcm-siv = "0.11.1"
@@ -150,7 +145,8 @@
 jni = "0.21"
 json5 = "0.4.1"
 libc = "0.2.168"
-libcrux-ml-kem = { version = "0.0.2", default-features = false }
+libcrux-kem = "0.0.2"
+libcrux-ml-kem = "0.0.2"
 linkme = "0.3.33"
 log = "0.4.21"
 log-panics = "2.1.0"
